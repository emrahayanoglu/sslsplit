--- conflicted
+++ resolved
@@ -90,11 +90,8 @@
 	char *pidfile;
 	char *connectlog;
 	char *contentlog;
-<<<<<<< HEAD
 	char *contentlog_basedir; /* static part of logspec, for privsep srv */
-=======
 	char *luamodify;
->>>>>>> 14b55021
 	CONST_SSL_METHOD *(*sslmethod)(void);
 	X509 *cacrt;
 	EVP_PKEY *cakey;
