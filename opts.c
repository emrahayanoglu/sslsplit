--- conflicted
+++ resolved
@@ -105,13 +105,11 @@
 	if (opts->contentlog) {
 		free(opts->contentlog);
 	}
-<<<<<<< HEAD
 	if (opts->certgendir) {
 		free(opts->certgendir);
-=======
+	}
 	if (opts->contentlog_basedir) {
 		free(opts->contentlog_basedir);
->>>>>>> 8b0b1d02
 	}
 	memset(opts, 0, sizeof(opts_t));
 	free(opts);
