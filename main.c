--- conflicted
+++ resolved
@@ -122,6 +122,7 @@
 "  -O          deny all OCSP requests on all proxyspecs\n"
 "  -P          passthrough SSL connections if they cannot be split because of\n"
 "              client cert auth or no matching cert and no CA (default: drop)\n"
+"  -M luafile  import luafile and run modify function for every request/response\n"
 #ifndef OPENSSL_NO_DH
 "  -g pemfile  use DH group params from pemfile (default: keyfiles or auto)\n"
 #define OPT_g "g:"
@@ -147,12 +148,7 @@
 "  -E          list available NAT engines and exit\n"
 "  -u user     drop privileges to user (default if run as root: " DFLT_DROPUSER ")\n"
 "  -m group    when using -u, override group (default: primary group of user)\n"
-<<<<<<< HEAD
 "  -j jaildir  chroot() to jaildir (impacts sni proxyspecs, see manual page)\n"
-=======
-"  -M luafile  import luafile and run modify function for every request/response\n"
-"  -j jaildir  chroot() to jaildir (impacts -S/-F and sni, see manual page)\n"
->>>>>>> 14b55021
 "  -p pidfile  write pid to pidfile (default: no pid file)\n"
 "  -l logfile  connect log: log one line summary per connection to logfile\n"
 "  -L logfile  content log: full data to file or named pipe (excludes -S/-F)\n"
@@ -280,13 +276,8 @@
 		natengine = NULL;
 	}
 
-<<<<<<< HEAD
 	while ((ch = getopt(argc, argv, OPT_g OPT_G OPT_Z OPT_i "k:c:C:K:t:"
-	                    "OPs:r:R:e:Eu:m:j:p:l:L:S:F:dDVhW:w:")) != -1) {
-=======
-	while ((ch = getopt(argc, argv, OPT_g OPT_G OPT_Z OPT_i
-	                    "k:c:C:K:t:OPs:r:R:e:Eu:m:M:j:p:l:L:S:F:dDVh")) != -1) {
->>>>>>> 14b55021
+	                    "OPM:s:r:R:e:Eu:m:j:p:l:L:S:F:dDVhW:w:")) != -1) {
 		switch (ch) {
 			case 'c':
 				if (opts->cacrt)
