/*
 * SSLsplit - transparent and scalable SSL/TLS interception
 * Copyright (c) 2009-2014, Daniel Roethlisberger <daniel@roe.ch>
 * All rights reserved.
 * http://www.roe.ch/SSLsplit
 *
 * Redistribution and use in source and binary forms, with or without
 * modification, are permitted provided that the following conditions
 * are met:
 * 1. Redistributions of source code must retain the above copyright
 *    notice unmodified, this list of conditions, and the following
 *    disclaimer.
 * 2. Redistributions in binary form must reproduce the above copyright
 *    notice, this list of conditions and the following disclaimer in the
 *    documentation and/or other materials provided with the distribution.
 *
 * THIS SOFTWARE IS PROVIDED BY THE AUTHOR ``AS IS'' AND ANY EXPRESS OR
 * IMPLIED WARRANTIES, INCLUDING, BUT NOT LIMITED TO, THE IMPLIED WARRANTIES
 * OF MERCHANTABILITY AND FITNESS FOR A PARTICULAR PURPOSE ARE DISCLAIMED.
 * IN NO EVENT SHALL THE AUTHOR BE LIABLE FOR ANY DIRECT, INDIRECT,
 * INCIDENTAL, SPECIAL, EXEMPLARY, OR CONSEQUENTIAL DAMAGES (INCLUDING, BUT
 * NOT LIMITED TO, PROCUREMENT OF SUBSTITUTE GOODS OR SERVICES; LOSS OF USE,
 * DATA, OR PROFITS; OR BUSINESS INTERRUPTION) HOWEVER CAUSED AND ON ANY
 * THEORY OF LIABILITY, WHETHER IN CONTRACT, STRICT LIABILITY, OR TORT
 * (INCLUDING NEGLIGENCE OR OTHERWISE) ARISING IN ANY WAY OUT OF THE USE OF
 * THIS SOFTWARE, EVEN IF ADVISED OF THE POSSIBILITY OF SUCH DAMAGE.
 */

/* silence daemon(3) deprecation warning on Mac OS X */
#if __APPLE__
#define daemon xdaemon
#endif /* __APPLE__ */

#include "opts.h"
#include "proxy.h"
#include "privsep.h"
#include "ssl.h"
#include "nat.h"
#include "proc.h"
#include "cachemgr.h"
#include "sys.h"
#include "log.h"
#include "version.h"
#include "defaults.h"

#include <stdlib.h>
#include <stdio.h>
#include <unistd.h>
#include <signal.h>
#include <string.h>

#ifndef __BSD__
#include <getopt.h>
#endif /* !__BSD__ */

#include <event2/event.h>

#include <openssl/ssl.h>
#include <openssl/x509.h>

#if __APPLE__
#undef daemon
extern int daemon(int, int);
#endif /* __APPLE__ */


/*
 * Print version information to stderr.
 */
static void
main_version(void)
{
	fprintf(stderr, "%s %s (built %s)\n", PNAME, version, build_date);
	fprintf(stderr, "Copyright (c) 2009-2014, "
	                "Daniel Roethlisberger <daniel@roe.ch>\n");
	fprintf(stderr, "http://www.roe.ch/SSLsplit\n");
	if (build_info[0]) {
		fprintf(stderr, "Build info: %s\n", build_info);
	}
	if (features[0]) {
		fprintf(stderr, "Features: %s\n", features);
	}
	nat_version();
	fprintf(stderr, "Local process info support: ");
#ifdef HAVE_LOCAL_PROCINFO
	fprintf(stderr, "yes (" LOCAL_PROCINFO_STR ")\n");
#else /* !HAVE_LOCAL_PROCINFO */
	fprintf(stderr, "no\n");
#endif /* !HAVE_LOCAL_PROCINFO */
	ssl_openssl_version();
	fprintf(stderr, "compiled against libevent %s\n", LIBEVENT_VERSION);
	fprintf(stderr, "rtlinked against libevent %s\n", event_get_version());
	fprintf(stderr, "%d CPU cores detected\n", sys_get_cpu_cores());
}

/*
 * Print usage to stderr.
 */
static void
main_usage(void)
{
	const char *dflt, *warn;

	if (!(dflt = nat_getdefaultname())) {
		dflt = "n/a";
		warn = "\nWarning: no supported NAT engine on this platform!\n"
		       "Only static and SNI proxyspecs are supported.\n";
	} else {
		warn = "";
	}

	fprintf(stderr,
"Usage: %s [options...] [proxyspecs...]\n"
"  -c pemfile  use CA cert (and key) from pemfile to sign forged certs\n"
"  -k pemfile  use CA key (and cert) from pemfile to sign forged certs\n"
"  -C pemfile  use CA chain from pemfile (intermediate and root CA certs)\n"
"  -K pemfile  use key from pemfile for leaf certs (default: generate)\n"
"  -w gendir   write generated key/cert pairs to gendir\n"
"  -W gendir   same as -w but also write the original cert\n"
"  -t certdir  use cert+chain+key PEM files from certdir to target all sites\n"
"              matching the common names (non-matching: generate if CA)\n"
"  -O          deny all OCSP requests on all proxyspecs\n"
"  -P          passthrough SSL connections if they cannot be split because of\n"
"              client cert auth or no matching cert and no CA (default: drop)\n"
#ifndef OPENSSL_NO_DH
"  -g pemfile  use DH group params from pemfile (default: keyfiles or auto)\n"
#define OPT_g "g:"
#else /* OPENSSL_NO_DH */
#define OPT_g 
#endif /* !OPENSSL_NO_DH */
#ifndef OPENSSL_NO_ECDH
"  -G curve    use ECDH named curve (default: " DFLT_CURVE " for non-RSA leafkey)\n"
#define OPT_G "G:"
#else /* OPENSSL_NO_ECDH */
#define OPT_G 
#endif /* OPENSSL_NO_ECDH */
#ifdef SSL_OP_NO_COMPRESSION
"  -Z          disable SSL/TLS compression on all connections\n"
#define OPT_Z "Z"
#else /* !SSL_OP_NO_COMPRESSION */
#define OPT_Z 
#endif /* !SSL_OP_NO_COMPRESSION */
"  -r proto    only support one of " SSL_PROTO_SUPPORT_S "(default: all)\n"
"  -R proto    disable one of " SSL_PROTO_SUPPORT_S "(default: none)\n"
"  -s ciphers  use the given OpenSSL cipher suite spec (default: " DFLT_CIPHERS ")\n"
"  -e engine   specify default NAT engine to use (default: %s)\n"
"  -E          list available NAT engines and exit\n"
"  -u user     drop privileges to user (default if run as root: " DFLT_DROPUSER ")\n"
"  -m group    when using -u, override group (default: primary group of user)\n"
"  -j jaildir  chroot() to jaildir (impacts sni proxyspecs, see manual page)\n"
"  -p pidfile  write pid to pidfile (default: no pid file)\n"
"  -l logfile  connect log: log one line summary per connection to logfile\n"
"  -L logfile  content log: full data to file or named pipe (excludes -S/-F)\n"
"  -S logdir   content log: full data to separate files in dir (excludes -L/-F)\n"
"  -F pathspec content log: full data to sep files with %% subst (excl. -L/-S):\n"
"              %%T - initial connection time as an ISO 8601 UTC timestamp\n"
"              %%d - dest address:port\n"
"              %%s - source address:port\n"
#ifdef HAVE_LOCAL_PROCINFO
"              %%x - base name of local process        (requires -i)\n"
"              %%X - full path to local process        (requires -i)\n"
"              %%u - user name or id of local process  (requires -i)\n"
"              %%g - group name or id of local process (requires -i)\n"
#endif /* HAVE_LOCAL_PROCINFO */
"              %%%% - literal '%%'\n"
#ifdef HAVE_LOCAL_PROCINFO
"      e.g.    \"/var/log/sslsplit/%%X/%%u-%%s-%%d-%%T.log\"\n"
"  -i          look up local process owning each connection for logging\n"
#define OPT_i "i"
#else /* !HAVE_LOCAL_PROCINFO */
"      e.g.    \"/var/log/sslsplit/%%T-%%s-%%d.log\"\n"
#define OPT_i 
#endif /* HAVE_LOCAL_PROCINFO */
"  -d          daemon mode: run in background, log error messages to syslog\n"
"  -D          debug mode: run in foreground, log debug messages on stderr\n"
"  -V          print version information and exit\n"
"  -h          print usage information and exit\n"
"  proxyspec = type listenaddr+port [natengine|targetaddr+port|\"sni\"+port]\n"
"      e.g.    http 0.0.0.0 8080 www.roe.ch 80  # http/4; static hostname dst\n"
"              https ::1 8443 2001:db8::1 443   # https/6; static address dst\n"
"              https 127.0.0.1 9443 sni 443     # https/4; SNI DNS lookups\n"
"              tcp 127.0.0.1 10025              # tcp/4; default NAT engine\n"
"              ssl 2001:db8::2 9999 pf          # ssl/6; NAT engine 'pf'\n"
"Example:\n"
"  %s -k ca.key -c ca.pem -P  https 127.0.0.1 8443  https ::1 8443\n"
	"%s", BNAME, dflt, BNAME, warn);
}

/*
 * Callback to load a cert/chain/key combo from a single PEM file.
 */
static void
main_loadtgcrt(const char *filename, void *arg)
{
	opts_t *opts = arg;
	cert_t *cert;
	char **names;

	cert = cert_new_load(filename);
	if (!cert) {
		log_err_printf("Failed to load cert and key from PEM file "
		                "'%s'\n", filename);
		log_fini();
		exit(EXIT_FAILURE);
	}
	if (X509_check_private_key(cert->crt, cert->key) != 1) {
		log_err_printf("Cert does not match key in PEM file "
		                "'%s':\n", filename);
		ERR_print_errors_fp(stderr);
		log_fini();
		exit(EXIT_FAILURE);
	}

#ifdef DEBUG_CERTIFICATE
	log_dbg_printf("Loaded '%s':\n", filename);
	log_dbg_print_free(ssl_x509_to_str(cert->crt));
	log_dbg_print_free(ssl_x509_to_pem(cert->crt));
#endif /* DEBUG_CERTIFICATE */

	if (OPTS_DEBUG(opts)) {
		log_dbg_printf("Targets for '%s':", filename);
	}
	names = ssl_x509_names(cert->crt);
	for (char **p = names; *p; p++) {
		/* be deliberately vulnerable to NULL prefix attacks */
		char *sep;
		if ((sep = strchr(*p, '!'))) {
			*sep = '\0';
		}
		if (OPTS_DEBUG(opts)) {
			log_dbg_printf(" '%s'", *p);
		}
		cachemgr_tgcrt_set(*p, cert);
		free(*p);
	}
	if (OPTS_DEBUG(opts)) {
		log_dbg_printf("\n");
	}
	free(names);
	cert_free(cert);
}

/*
 * Handle out of memory conditions in early stages of main().
 * Print error message and exit with failure status code.
 * Does not return.
 */
void NORET
oom_die(const char *argv0)
{
	fprintf(stderr, "%s: out of memory\n", argv0);
	exit(EXIT_FAILURE);
}

/*
 * Main entry point.
 */
int
main(int argc, char *argv[])
{
	const char *argv0;
	int ch;
	opts_t *opts;
	char *natengine;
	int pidfd = -1;
	int rv = EXIT_FAILURE;

	argv0 = argv[0];
	opts = opts_new();
	if (nat_getdefaultname()) {
		natengine = strdup(nat_getdefaultname());
		if (!natengine)
			oom_die(argv0);
	} else {
		natengine = NULL;
	}

<<<<<<< HEAD
	while ((ch = getopt(argc, argv, OPT_g OPT_G OPT_Z OPT_i
	                    "k:c:C:K:t:OPs:r:R:e:Eu:m:j:p:l:L:S:F:dDVhW:w:")) != -1) {
=======
	while ((ch = getopt(argc, argv, OPT_g OPT_G OPT_Z OPT_i "k:c:C:K:t:"
	                    "OPs:r:R:e:Eu:m:j:p:l:L:S:F:dDVh")) != -1) {
>>>>>>> 8b0b1d02
		switch (ch) {
			case 'c':
				if (opts->cacrt)
					X509_free(opts->cacrt);
				opts->cacrt = ssl_x509_load(optarg);
				if (!opts->cacrt) {
					fprintf(stderr, "%s: error loading CA "
					                "cert from '%s':\n",
					                argv0, optarg);
					if (errno) {
						fprintf(stderr, "%s\n",
						        strerror(errno));
					} else {
						ERR_print_errors_fp(stderr);
					}
					exit(EXIT_FAILURE);
				}
				ssl_x509_refcount_inc(opts->cacrt);
				sk_X509_insert(opts->chain, opts->cacrt, 0);
				if (!opts->cakey) {
					opts->cakey = ssl_key_load(optarg);
				}
#ifndef OPENSSL_NO_DH
				if (!opts->dh) {
					opts->dh = ssl_dh_load(optarg);
				}
#endif /* !OPENSSL_NO_DH */
				break;
			case 'k':
				if (opts->cakey)
					EVP_PKEY_free(opts->cakey);
				opts->cakey = ssl_key_load(optarg);
				if (!opts->cakey) {
					fprintf(stderr, "%s: error loading CA "
					                "key from '%s':\n",
					                argv0, optarg);
					if (errno) {
						fprintf(stderr, "%s\n",
						        strerror(errno));
					} else {
						ERR_print_errors_fp(stderr);
					}
					exit(EXIT_FAILURE);
				}
				if (!opts->cacrt) {
					opts->cacrt = ssl_x509_load(optarg);
					if (opts->cacrt) {
						ssl_x509_refcount_inc(
						               opts->cacrt);
						sk_X509_insert(opts->chain,
						               opts->cacrt, 0);
					}
				}
#ifndef OPENSSL_NO_DH
				if (!opts->dh) {
					opts->dh = ssl_dh_load(optarg);
				}
#endif /* !OPENSSL_NO_DH */
				break;
			case 'C':
				if (ssl_x509chain_load(NULL, &opts->chain,
				                       optarg) == -1) {
					fprintf(stderr, "%s: error loading "
					                "chain from '%s':\n",
					                argv0, optarg);
					if (errno) {
						fprintf(stderr, "%s\n",
						        strerror(errno));
					} else {
						ERR_print_errors_fp(stderr);
					}
					exit(EXIT_FAILURE);
				}
				break;
			case 'K':
				if (opts->key)
					EVP_PKEY_free(opts->key);
				opts->key = ssl_key_load(optarg);
				if (!opts->key) {
					fprintf(stderr, "%s: error loading lea"
					                "f key from '%s':\n",
					                argv0, optarg);
					if (errno) {
						fprintf(stderr, "%s\n",
						        strerror(errno));
					} else {
						ERR_print_errors_fp(stderr);
					}
					exit(EXIT_FAILURE);
				}
#ifndef OPENSSL_NO_DH
				if (!opts->dh) {
					opts->dh = ssl_dh_load(optarg);
				}
#endif /* !OPENSSL_NO_DH */
				break;
			case 't':
				if (!sys_isdir(optarg)) {
					fprintf(stderr, "%s: '%s' is not a "
					                "directory\n",
					                argv0, optarg);
					exit(EXIT_FAILURE);
				}
				if (opts->tgcrtdir)
					free(opts->tgcrtdir);
				opts->tgcrtdir = strdup(optarg);
				if (!opts->tgcrtdir)
					oom_die(argv0);
				break;
			case 'O':
				opts->deny_ocsp = 1;
				break;
			case 'P':
				opts->passthrough = 1;
				break;
#ifndef OPENSSL_NO_DH
			case 'g':
				if (opts->dh)
					DH_free(opts->dh);
				opts->dh = ssl_dh_load(optarg);
				if (!opts->dh) {
					fprintf(stderr, "%s: error loading DH "
					                "params from '%s':\n",
					                argv0, optarg);
					if (errno) {
						fprintf(stderr, "%s\n",
						        strerror(errno));
					} else {
						ERR_print_errors_fp(stderr);
					}
					exit(EXIT_FAILURE);
				}
				break;
#endif /* !OPENSSL_NO_DH */
#ifndef OPENSSL_NO_ECDH
			case 'G':
			{
				EC_KEY *ec;
				if (opts->ecdhcurve)
					free(opts->ecdhcurve);
				if (!(ec = ssl_ec_by_name(optarg))) {
					fprintf(stderr, "%s: unknown curve "
					                "'%s'\n",
					                argv0, optarg);
					exit(EXIT_FAILURE);
				}
				EC_KEY_free(ec);
				opts->ecdhcurve = strdup(optarg);
				if (!opts->ecdhcurve)
					oom_die(argv0);
				break;
			}
#endif /* !OPENSSL_NO_ECDH */
#ifdef SSL_OP_NO_COMPRESSION
			case 'Z':
				opts->sslcomp = 0;
				break;
#endif /* SSL_OP_NO_COMPRESSION */
			case 's':
				if (opts->ciphers)
					free(opts->ciphers);
				opts->ciphers = strdup(optarg);
				if (!opts->ciphers)
					oom_die(argv0);
				break;
			case 'r':
				opts_proto_force(opts, optarg, argv0);
				break;
			case 'R':
				opts_proto_disable(opts, optarg, argv0);
				break;
			case 'e':
				free(natengine);
				natengine = strdup(optarg);
				if (!natengine)
					oom_die(argv0);
				break;
			case 'E':
				nat_list_engines();
				exit(EXIT_SUCCESS);
				break;
			case 'u':
				if (!sys_isuser(optarg)) {
					fprintf(stderr, "%s: '%s' is not an "
					                "existing user\n",
					                argv0, optarg);
					exit(EXIT_FAILURE);
				}
				if (opts->dropuser)
					free(opts->dropuser);
				opts->dropuser = strdup(optarg);
				if (!opts->dropuser)
					oom_die(argv0);
				break;
			case 'm':
				if (!sys_isgroup(optarg)) {
					fprintf(stderr, "%s: '%s' is not an "
					                "existing group\n",
					                argv0, optarg);
					exit(EXIT_FAILURE);
				}
				if (opts->dropgroup)
					free(opts->dropgroup);
				opts->dropgroup = strdup(optarg);
				if (!opts->dropgroup)
					oom_die(argv0);
				break;
			case 'p':
				if (opts->pidfile)
					free(opts->pidfile);
				opts->pidfile = strdup(optarg);
				if (!opts->pidfile)
					oom_die(argv0);
				break;
			case 'j':
				if (!sys_isdir(optarg)) {
					fprintf(stderr, "%s: '%s' is not a "
					                "directory\n",
					                argv0, optarg);
					exit(EXIT_FAILURE);
				}
				if (opts->jaildir)
					free(opts->jaildir);
				opts->jaildir = realpath(optarg, NULL);
				if (!opts->jaildir) {
					fprintf(stderr, "%s: Failed to "
					                "canonicalize '%s': "
					                "%s (%i)\n",
					                argv0, optarg,
					                strerror(errno), errno);
					exit(EXIT_FAILURE);
				}
				break;
			case 'l':
				if (opts->connectlog)
					free(opts->connectlog);
				opts->connectlog = strdup(optarg);
				if (!opts->connectlog)
					oom_die(argv0);
				break;
			case 'L':
				if (opts->contentlog)
					free(opts->contentlog);
				opts->contentlog = strdup(optarg);
				if (!opts->contentlog)
					oom_die(argv0);
				opts->contentlog_isdir = 0;
				opts->contentlog_isspec = 0;
				break;
			case 'S':
				if (!sys_isdir(optarg)) {
					fprintf(stderr, "%s: '%s' is not a "
					                "directory\n",
					                argv0, optarg);
					exit(EXIT_FAILURE);
				}
				if (opts->contentlog)
					free(opts->contentlog);
				opts->contentlog = realpath(optarg, NULL);
				if (!opts->contentlog) {
					fprintf(stderr, "%s: Failed to "
					                "canonicalize '%s': "
					                "%s (%i)\n",
					                argv0, optarg,
					                strerror(errno), errno);
					exit(EXIT_FAILURE);
				}
				opts->contentlog_isdir = 1;
				opts->contentlog_isspec = 0;
				break;
			case 'F': {
				char *lhs, *rhs, *p, *q;
				size_t n;
				if (opts->contentlog_basedir)
					free(opts->contentlog_basedir);
				if (opts->contentlog)
					free(opts->contentlog);
				if (log_content_split_pathspec(optarg, &lhs,
				                               &rhs) == -1) {
					fprintf(stderr, "%s: Failed to split "
					                "'%s' in lhs/rhs: "
					                "%s (%i)\n",
					                argv0, optarg,
					                strerror(errno), errno);
					exit(EXIT_FAILURE);
				}
				/* eliminate %% from lhs */
				for (p = q = lhs; *p; p++, q++) {
					if (q < p)
						*q = *p;
					if (*p == '%' && *(p+1) == '%')
						p++;
				}
				*q = '\0';
				/* all %% in lhs resolved to % */
				if (sys_mkpath(lhs, 0777) == -1) {
					fprintf(stderr, "%s: Failed to create "
					                "'%s': %s (%i)\n",
					                argv0, lhs,
					                strerror(errno), errno);
					exit(EXIT_FAILURE);
				}
				opts->contentlog_basedir = realpath(lhs, NULL);
				if (!opts->contentlog_basedir) {
					fprintf(stderr, "%s: Failed to "
					                "canonicalize '%s': "
					                "%s (%i)\n",
					                argv0, lhs,
					                strerror(errno), errno);
					exit(EXIT_FAILURE);
				}
				/* count '%' in opts->contentlog_basedir */
				for (n = 0, p = opts->contentlog_basedir;
				     *p;
				     p++) {
					if (*p == '%')
						n++;
				}
				free(lhs);
				n += strlen(opts->contentlog_basedir);
				if (!(lhs = malloc(n + 1)))
					oom_die(argv0);
				/* re-encoding % to %%, copying basedir to lhs */
				for (p = opts->contentlog_basedir, q = lhs;
				     *p;
				     p++, q++) {
					*q = *p;
					if (*q == '%')
						*(++q) = '%';
				}
				*q = '\0';
				/* lhs contains encoded realpathed basedir */
				if (asprintf(&opts->contentlog,
				             "%s/%s", lhs, rhs) < 0)
					oom_die(argv0);
				opts->contentlog_isdir = 0;
				opts->contentlog_isspec = 1;
				free(lhs);
				free(rhs);
				break;
<<<<<<< HEAD
			case 'W':
				opts->writeorig = 1;
				if (opts->certgendir)
					free(opts->certgendir);
				opts->certgendir = strdup(optarg);
				if (!opts->certgendir)
					oom_die(argv0);
				break;
			case 'w':
				opts->writeorig = 0;
				if (opts->certgendir)
					free(opts->certgendir);
				opts->certgendir = strdup(optarg);
				if (!opts->certgendir)
					oom_die(argv0);
				break;
=======
			}
>>>>>>> 8b0b1d02
#ifdef HAVE_LOCAL_PROCINFO
			case 'i':
				opts->lprocinfo = 1;
				break;
#endif /* HAVE_LOCAL_PROCINFO */
			case 'd':
				opts->detach = 1;
				break;
			case 'D':
				log_dbg_mode(LOG_DBG_MODE_ERRLOG);
				opts->debug = 1;
				break;
			case 'V':
				main_version();
				exit(EXIT_SUCCESS);
			case 'h':
				main_usage();
				exit(EXIT_SUCCESS);
			case '?':
				exit(EXIT_FAILURE);
			default:
				main_usage();
				exit(EXIT_FAILURE);
		}
	}
	argc -= optind;
	argv += optind;
	opts->spec = proxyspec_parse(&argc, &argv, natengine);

	/* usage checks before defaults */
	if (opts->detach && OPTS_DEBUG(opts)) {
		fprintf(stderr, "%s: -d and -D are mutually exclusive.\n",
		                argv0);
		exit(EXIT_FAILURE);
	}
	if (opts->certgendir && opts->key) {
		fprintf(stderr, "%s: -K and -w are mutually exclusive.\n",
		                argv0);
		exit(EXIT_FAILURE);
	}
	if (!opts->spec) {
		fprintf(stderr, "%s: no proxyspec specified.\n", argv0);
		exit(EXIT_FAILURE);
	}
	for (proxyspec_t *spec = opts->spec; spec; spec = spec->next) {
		if (spec->connect_addrlen || spec->sni_port)
			continue;
		if (!spec->natengine) {
			fprintf(stderr, "%s: no supported NAT engines "
			                "on this platform.\n"
			                "Only static addr and SNI proxyspecs "
			                "supported.\n", argv0);
			exit(EXIT_FAILURE);
		}
		if (spec->listen_addr.ss_family == AF_INET6 &&
		    !nat_ipv6ready(spec->natengine)) {
			fprintf(stderr, "%s: IPv6 not supported by '%s'\n",
			                argv0, spec->natengine);
			exit(EXIT_FAILURE);
		}
		spec->natlookup = nat_getlookupcb(spec->natengine);
		spec->natsocket = nat_getsocketcb(spec->natengine);
	}
	if (opts_has_ssl_spec(opts)) {
		if ((opts->cacrt || !opts->tgcrtdir) && !opts->cakey) {
			fprintf(stderr, "%s: no CA key specified (-k).\n",
			                argv0);
			exit(EXIT_FAILURE);
		}
		if (opts->cakey && !opts->cacrt) {
			fprintf(stderr, "%s: no CA cert specified (-c).\n",
			                argv0);
			exit(EXIT_FAILURE);
		}
		if (opts->cakey && opts->cacrt &&
		    (X509_check_private_key(opts->cacrt, opts->cakey) != 1)) {
			fprintf(stderr, "%s: CA cert does not match key.\n",
			                argv0);
			ERR_print_errors_fp(stderr);
			exit(EXIT_FAILURE);
		}
	}
#ifdef __APPLE__
	if (opts->dropuser && !!strcmp(opts->dropuser, "root") &&
	    nat_used("pf")) {
		fprintf(stderr, "%s: cannot use 'pf' proxyspec with -u due "
		                "to Apple bug\n", argv0);
		exit(EXIT_FAILURE);
	}
#endif /* __APPLE__ */

	/* prevent multiple instances running */
	if (opts->pidfile) {
		pidfd = sys_pidf_open(opts->pidfile);
		if (pidfd == -1) {
			fprintf(stderr, "%s: cannot open PID file '%s' "
			                "- process already running?\n",
			                argv0, opts->pidfile);
			exit(EXIT_FAILURE);
		}
	}

	/* dynamic defaults */
	if (!opts->ciphers) {
		opts->ciphers = strdup(DFLT_CIPHERS);
		if (!opts->ciphers)
			oom_die(argv0);
	}
	if (!opts->dropuser && !geteuid() && !getuid() &&
	    sys_isuser(DFLT_DROPUSER)) {
#ifdef __APPLE__
		/* Apple broke ioctl(/dev/pf) for EUID != 0 so we do not
		 * want to automatically drop privileges to nobody there
		 * if pf has been used in any proxyspec */
		if (!nat_used("pf")) {
#endif /* __APPLE__ */
		opts->dropuser = strdup(DFLT_DROPUSER);
		if (!opts->dropuser)
			oom_die(argv0);
#ifdef __APPLE__
		}
#endif /* __APPLE__ */
	}
	if (opts_has_ssl_spec(opts) && opts->cakey && !opts->key) {
		opts->key = ssl_key_genrsa(1024);
		if (!opts->key) {
			fprintf(stderr, "%s: error generating RSA key:\n",
			                argv0);
			ERR_print_errors_fp(stderr);
			exit(EXIT_FAILURE);
		}
		if (OPTS_DEBUG(opts)) {
			log_dbg_printf("Generated RSA key for leaf certs.\n");
		}
	}

	/* usage checks after defaults */
	if (opts->dropgroup && !opts->dropuser) {
		fprintf(stderr, "%s: -m depends on -u.\n", argv0);
		exit(EXIT_FAILURE);
	}

	/* debugging */
	if (OPTS_DEBUG(opts)) {
		main_version();
		opts_proto_dbg_dump(opts);
		log_dbg_printf("proxyspecs:\n");
		for (proxyspec_t *spec = opts->spec; spec; spec = spec->next) {
			char *lbuf, *cbuf = NULL;
			lbuf = sys_sockaddr_str((struct sockaddr *)
			                        &spec->listen_addr,
			                        spec->listen_addrlen);
			if (spec->connect_addrlen) {
				cbuf = sys_sockaddr_str((struct sockaddr *)
				                        &spec->connect_addr,
				                        spec->connect_addrlen);
			}
			if (spec->sni_port) {
				if (asprintf(&cbuf, "sni %i",
				             spec->sni_port) < 0) {
					fprintf(stderr, "%s: out of memory\n",
					                argv0);
					exit(EXIT_FAILURE);
				}
			}
			log_dbg_printf("- %s %s %s %s\n", lbuf,
			               (spec->ssl ? "ssl" : "tcp"),
			               (spec->http ? "http" : "plain"),
			               (spec->natengine ? spec->natengine
			                                : cbuf));
			if (lbuf)
				free(lbuf);
			if (cbuf)
				free(cbuf);
		}
		if (opts->cacrt) {
			char *subj = ssl_x509_subject(opts->cacrt);
			log_dbg_printf("Loaded CA: '%s'\n", subj);
			free(subj);
#ifdef DEBUG_CERTIFICATE
			log_dbg_print_free(ssl_x509_to_str(opts->cacrt));
			log_dbg_print_free(ssl_x509_to_pem(opts->cacrt));
#endif /* DEBUG_CERTIFICATE */
		} else {
			log_dbg_printf("No CA loaded.\n");
		}
	}

	/*
	 * Initialize as much as possible before daemon() in order to be
	 * able to provide direct feedback to the user when failing.
	 */
	if (cachemgr_preinit() == -1) {
		fprintf(stderr, "%s: failed to preinit cachemgr.\n", argv0);
		exit(EXIT_FAILURE);
	}
	if (log_preinit(opts) == -1) {
		fprintf(stderr, "%s: failed to preinit logging.\n", argv0);
		exit(EXIT_FAILURE);
	}
	if (nat_preinit() == -1) {
		fprintf(stderr, "%s: failed to preinit NAT lookup.\n", argv0);
		exit(EXIT_FAILURE);
	}

	/* Load certs before dropping privs but after cachemgr_preinit() */
	if (opts->tgcrtdir) {
		sys_dir_eachfile(opts->tgcrtdir, main_loadtgcrt, opts);
	}

	/* Detach from tty; from this point on, only canonicalized absolute
	 * paths should be used (-j, -F, -S). */
	if (opts->detach) {
		if (OPTS_DEBUG(opts)) {
			log_dbg_printf("Detaching from TTY, see syslog for "
			               "errors after this point\n");
		}
		if (daemon(0, 0) == -1) {
			fprintf(stderr, "%s: failed to detach from TTY: %s\n",
			                argv0, strerror(errno));
			exit(EXIT_FAILURE);
		}
		log_err_mode(LOG_ERR_MODE_SYSLOG);
	}

	if (opts->pidfile && (sys_pidf_write(pidfd) == -1)) {
		log_err_printf("Failed to write PID to PID file '%s': %s (%i)"
		               "\n", opts->pidfile, strerror(errno), errno);
		return -1;
	}

	/* Fork into parent monitor process and (potentially unprivileged)
	 * child process doing the actual work.  We request two privsep client
	 * sockets: one for the content logger thread, one for the child
	 * process main thread (main proxy thread) */
	int clisock[2];
	if (privsep_fork(opts, clisock, 2) != 0) {
		/* parent has exited the monitor loop after waiting for child,
		 * or an error occured */
		if (opts->pidfile) {
			sys_pidf_close(pidfd, opts->pidfile);
		}
		goto out_parent;
	}
	/* child */

	/* close pidfile in child */
	if (opts->pidfile)
		close(pidfd);

#if 0
	/* Initialize proxy before dropping privs */
	proxy_ctx_t *proxy = proxy_new(opts, clisock[0]);
	if (!proxy) {
		log_err_printf("Failed to initialize proxy.\n");
		exit(EXIT_FAILURE);
	}
#endif

	/* Drop privs, chroot */
	if (sys_privdrop(opts->dropuser, opts->dropgroup,
	                 opts->jaildir) == -1) {
		log_err_printf("Failed to drop privileges: %s (%i)\n",
		               strerror(errno), errno);
		exit(EXIT_FAILURE);
	}
	ssl_reinit();

	/* Post-privdrop/chroot/detach initialization, thread spawning */
	if (log_init(opts, clisock[1]) == -1) {
		fprintf(stderr, "%s: failed to init log facility: %s\n",
		                argv0, strerror(errno));
		goto out_log_failed;
	}
	if (cachemgr_init() == -1) {
		log_err_printf("Failed to init cache manager.\n");
		goto out_cachemgr_failed;
	}
	if (nat_init() == -1) {
		log_err_printf("Failed to init NAT state table lookup.\n");
		goto out_nat_failed;
	}
	rv = EXIT_SUCCESS;

#if 1
	proxy_ctx_t *proxy = proxy_new(opts, clisock[0]);
	if (!proxy) {
		log_err_printf("Failed to initialize proxy.\n");
		goto out_proxy_new_failed;
	}
#endif
	proxy_run(proxy);
	proxy_free(proxy);
#if 1
out_proxy_new_failed:
#endif
	nat_fini();
out_nat_failed:
	cachemgr_fini();
out_cachemgr_failed:
	log_fini();
out_log_failed:
out_parent:
	opts_free(opts);
	ssl_fini();
	return rv;
}

/* vim: set noet ft=c: */<|MERGE_RESOLUTION|>--- conflicted
+++ resolved
@@ -275,13 +275,8 @@
 		natengine = NULL;
 	}
 
-<<<<<<< HEAD
-	while ((ch = getopt(argc, argv, OPT_g OPT_G OPT_Z OPT_i
-	                    "k:c:C:K:t:OPs:r:R:e:Eu:m:j:p:l:L:S:F:dDVhW:w:")) != -1) {
-=======
 	while ((ch = getopt(argc, argv, OPT_g OPT_G OPT_Z OPT_i "k:c:C:K:t:"
-	                    "OPs:r:R:e:Eu:m:j:p:l:L:S:F:dDVh")) != -1) {
->>>>>>> 8b0b1d02
+	                    "OPs:r:R:e:Eu:m:j:p:l:L:S:F:dDVhW:w:")) != -1) {
 		switch (ch) {
 			case 'c':
 				if (opts->cacrt)
@@ -622,7 +617,6 @@
 				free(lhs);
 				free(rhs);
 				break;
-<<<<<<< HEAD
 			case 'W':
 				opts->writeorig = 1;
 				if (opts->certgendir)
@@ -639,9 +633,7 @@
 				if (!opts->certgendir)
 					oom_die(argv0);
 				break;
-=======
 			}
->>>>>>> 8b0b1d02
 #ifdef HAVE_LOCAL_PROCINFO
 			case 'i':
 				opts->lprocinfo = 1;
