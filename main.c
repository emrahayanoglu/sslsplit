--- conflicted
+++ resolved
@@ -153,17 +153,12 @@
 "  -S logdir   content log: full data to separate files in dir (excludes -L/-F)\n"
 "  -F pathspec content log: full data to sep files with %% subst (excl. -L/-S):\n"
 "              %%T - initial connection time as an ISO 8601 UTC timestamp\n"
-<<<<<<< HEAD
 "              %%d - destination host and port\n"
+"              %%f - destination host\n"
+"              %%h - destination port\n"
 "              %%s - source host and port\n"
-=======
-"              %%d - [dest address]:port\n"
-"              %%f - dest address\n"
-"              %%h - dest port\n"
-"              %%s - [source address]:port\n"
-"              %%t - source address\n"
+"              %%t - source host\n"
 "              %%v - source port\n"
->>>>>>> 9267cf9b
 #ifdef HAVE_LOCAL_PROCINFO
 "              %%x - base name of local process        (requires -i)\n"
 "              %%X - full path to local process        (requires -i)\n"
