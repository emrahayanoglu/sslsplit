--- conflicted
+++ resolved
@@ -145,11 +145,7 @@
 "  -E          list available NAT engines and exit\n"
 "  -u user     drop privileges to user (default if run as root: " DFLT_DROPUSER ")\n"
 "  -m group    when using -u, override group (default: primary group of user)\n"
-<<<<<<< HEAD
-"  -j jaildir  chroot() to jaildir (impacts -S/-F and sni, see manual page)\n"
-=======
 "  -j jaildir  chroot() to jaildir (impacts sni proxyspecs, see manual page)\n"
->>>>>>> 43c0f57e
 "  -p pidfile  write pid to pidfile (default: no pid file)\n"
 "  -l logfile  connect log: log one line summary per connection to logfile\n"
 "  -L logfile  content log: full data to file or named pipe (excludes -S/-F)\n"
@@ -724,19 +720,14 @@
 			oom_die(argv0);
 	}
 	if (!opts->dropuser && !geteuid() && !getuid() &&
-<<<<<<< HEAD
-	    !opts->contentlog_isdir && !opts->contentlog_isspec) {
+	    sys_isuser(DFLT_DROPUSER)) {
 #ifdef __APPLE__
 		/* Apple broke ioctl(/dev/pf) for EUID != 0 so we do not
 		 * want to automatically drop privileges to nobody there
 		 * if pf has been used in any proxyspec */
 		if (!nat_used("pf")) {
 #endif /* __APPLE__ */
-		opts->dropuser = strdup("nobody");
-=======
-	    sys_isuser(DFLT_DROPUSER)) {
 		opts->dropuser = strdup(DFLT_DROPUSER);
->>>>>>> 43c0f57e
 		if (!opts->dropuser)
 			oom_die(argv0);
 #ifdef __APPLE__
