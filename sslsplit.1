--- conflicted
+++ resolved
@@ -284,14 +284,9 @@
 effective and stored user IDs to \fIuser\fP and loading the appropriate
 primary and ancillary groups.  If \fB-u\fP is not given, SSLsplit will drop
 privileges to the stored UID if EUID != UID (setuid bit scenario), or to
-<<<<<<< HEAD
-\fBnobody\fP if running with full \fBroot\fP privileges (EUID == UID == 0)
-and \fB-S\fP is not used.
+\fBnobody\fP if running with full \fBroot\fP privileges (EUID == UID == 0).
 Due to an Apple bug, \fB-u\fP cannot be used with \fBpf\fP proxyspecs on
 Mac OS X.
-=======
-\fBnobody\fP if running with full \fBroot\fP privileges (EUID == UID == 0).
->>>>>>> 43c0f57e
 .TP
 .B \-V
 Display version and compiled features information and exit.
@@ -365,15 +360,11 @@
 than the NAT rules redirecting the actual connections.
 Note that when using \fB-j\fP with \fBsni\fP, you may need to prepare
 \fIjaildir\fP to make name resolution work from within the chroot directory.
-<<<<<<< HEAD
-=======
-.LP
 .SH SIGNALS
 A running \fBsslsplit\fP accepts SIGINT and SIGQUIT for a clean shutdown and
 SIGUSR1 to re-open the long-living log files (\fB-l\fP and \fB-L\fP).
 Per-connection log files (\fB-S\fP and \fB-F\fP) are not re-opened because
 their filename is specific to the connection.
->>>>>>> 43c0f57e
 .SH "LOG SPECIFICATIONS"
 Log specifications are composed of zero or more printf-style directives;
 ordinary characters are included directly in the output path.
