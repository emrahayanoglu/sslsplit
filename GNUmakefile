### OpenSSL tweaking

# Define to enable support for SSLv2.
# Default since 0.4.9 is to disable SSLv2 entirely, since there are servers
# that are not compatible with SSLv2 Client Hello messages.  If you build in
# SSLv2 support, you can disable it at runtime using -R ssl2 to get the same
# result as not building in SSLv2 support at all.
#FEATURES+=	-DWITH_SSLV2

# Define to make SSLsplit set a session id context in server mode.
#FEATURES+=	-DUSE_SSL_SESSION_ID_CONTEXT


### Debugging

# These flags are added to CFLAGS iff building from a git repo.
DEBUG_CFLAGS?=	-g
#DEBUG_CFLAGS+=	-Werror

# Define to remove false positives when debugging memory allocation.
# Note that you probably want to build OpenSSL with -DPURIFY too.
#FEATURES+=	-DPURIFY

# Define to add proxy state machine debugging; dump state in debug mode.
#FEATURES+=	-DDEBUG_PROXY

# Define to add certificate debugging; dump all certificates in debug mode.
#FEATURES+=	-DDEBUG_CERTIFICATE

# Define to add SSL session cache debugging; dump all sessions in debug mode.
#FEATURES+=	-DDEBUG_SESSION_CACHE

# Define to add debugging of parsing the SNI from the SSL ClientHello.
#FEATURES+=	-DDEBUG_SNI_PARSER

# Define to add thread debugging; dump thread state when choosing a thread.
#FEATURES+=	-DDEBUG_THREAD

# When debugging OpenSSL related issues, make sure you use a debug build of
# OpenSSL and consider enabling its debugging options -DREF_PRINT -DREF_CHECK
# for debugging reference counting of OpenSSL objects and/or
# -DPURIFY for using valgrind and similar tools.


### Mac OS X header selection

ifeq ($(shell uname),Darwin)
<<<<<<< HEAD
FEATURES+=	-DHAVE_DARWIN_LIBPROC
ifeq ($(basename $(basename $(shell uname -r))),11)
# Mac OS X Lion
FEATURES+=	-DHAVE_PF
PKG_CPPFLAGS+=	-I./xnu/10.7
else ifeq ($(basename $(basename $(shell uname -r))),12)
# Mac OS X Mountain Lion
FEATURES+=	-DHAVE_PF
PKG_CPPFLAGS+=	-I./xnu/10.8
else ifeq ($(basename $(basename $(shell uname -r))),13)
# Mac OS X Mavericks
FEATURES+=	-DHAVE_PF
PKG_CPPFLAGS+=	-I./xnu/10.9
else ifeq ($(basename $(basename $(shell uname -r))),14)
# Mac OS X Yosemite
=======
XNU_VERSION?=	$(shell uname -a|sed 's/^.*root:xnu-//g'|sed 's/~.*$$//')
OSX_VERSION?=	$(shell sw_vers -productVersion)
ifeq ($(wildcard xnu/xnu-$(XNU_VERSION)),)
XNU_VERSION=	$(shell awk '/$(OSX_VERSION)$/ {print $2}' xnu/GNUmakefile)
endif
ifneq ($(wildcard xnu/xnu-$(XNU_VERSION)),)
>>>>>>> 2de17692
FEATURES+=	-DHAVE_PF
PKG_CPPFLAGS+=	-I./xnu/xnu-$(XNU_VERSION)
BUILD_INFO+=	OSX:$(OSX_VERSION) XNU:$(XNU_VERSION)
endif
endif


### Autodetected features

# Autodetect pf
ifneq ($(wildcard /usr/include/net/pfvar.h),)
FEATURES+=	-DHAVE_PF
# OpenBSD 4.7+ and FreeBSD 9.0+ also include ipfw-style divert-to in pf
FEATURES+=	-DHAVE_IPFW
endif

# Autodetect ipfw
ifneq ($(wildcard /sbin/ipfw),)
FEATURES+=	-DHAVE_IPFW
endif

# Autodetect ipfilter
ifneq ($(wildcard /usr/include/netinet/ip_fil.h),)
FEATURES+=	-DHAVE_IPFILTER
endif

# Autodetect netfilter
ifneq ($(wildcard /usr/include/linux/netfilter.h),)
FEATURES+=	-DHAVE_NETFILTER
endif


### Variables you might need to override

PREFIX?=	/usr/local
MANDIR?=	share/man

OPENSSL?=	openssl
PKGCONFIG?=	pkg-config

BASENAME?=	basename
CAT?=		cat
GREP?=		grep
INSTALL?=	install
MKDIR?=		mkdir
SED?=		sed


### Variables only used for developer targets

KHASH_URL?=	https://github.com/attractivechaos/klib/raw/master/khash.h
GPGSIGNKEY?=	0xB5D3397E

CPPCHECK?=	cppcheck
GPG?=		gpg
GIT?=		git
WGET?=		wget

BZIP2?=		bzip2
COL?=		col
LN?=		ln
MAN?=		man
TAR?=		tar


### You should not need to touch anything below this line

TARGET:=	sslsplit
PNAME:=		SSLsplit
SRCS:=		$(filter-out $(wildcard *.t.c),$(wildcard *.c))
HDRS:=		$(wildcard *.h)
OBJS:=		$(SRCS:.c=.o)

TSRCS:=		$(wildcard *.t.c)
TOBJS:=		$(TSRCS:.t.c=.t.o)
TOBJS+=		$(filter-out main.o,$(OBJS))

VFILE:=		$(wildcard VERSION)
GITDIR:=	$(wildcard .git)
ifdef VFILE
VERSION:=	$(shell $(CAT) VERSION)
BUILD_INFO+=	V:FILE
else
ifndef GITDIR
VERSION:=	$(shell $(BASENAME) $(PWD)|\
			$(GREP) $(TARGET)-|\
			$(SED) 's/.*$(TARGET)-\(.*\)/\1/g')
BUILD_INFO+=	V:DIR
else
VERSION:=	$(shell $(GIT) describe --tags --dirty --always)
BUILD_INFO+=	V:GIT
endif
CFLAGS+=	$(DEBUG_CFLAGS)
endif
BUILD_DATE:=	$(shell date +%Y-%m-%d)

# Autodetect dependencies known to pkg-config
PKGS:=		
ifndef OPENSSL_BASE
PKGS+=		$(shell $(PKGCONFIG) --exists openssl && echo openssl)
endif
ifndef LIBEVENT_BASE
PKGS+=		$(shell $(PKGCONFIG) --exists libevent && echo libevent)
PKGS+=		$(shell $(PKGCONFIG) --exists libevent_openssl \
		&& echo libevent_openssl)
PKGS+=		$(shell $(PKGCONFIG) --exists libevent_pthreads \
		&& echo libevent_pthreads)
endif
TPKGS:=		
ifndef CHECK_BASE
TPKGS+=		$(shell $(PKGCONFIG) --exists check && echo check)
endif

# Autodetect dependencies not known to pkg-config
ifeq (,$(filter openssl,$(PKGS)))
OPENSSL_PAT:=	include/openssl/ssl.h
ifdef OPENSSL_BASE
OPENSSL_FIND:=	$(wildcard $(OPENSSL_BASE)/$(OPENSSL_PAT))
else
OPENSSL_FIND:=	$(wildcard \
		/opt/local/$(OPENSSL_PAT) \
		/usr/local/$(OPENSSL_PAT) \
		/usr/$(OPENSSL_PAT))
endif
OPENSSL_FOUND:=	$(OPENSSL_FIND:/$(OPENSSL_PAT)=)
ifndef OPENSSL_FOUND
$(error dependency 'OpenSSL' not found; \
	install it or point OPENSSL_BASE to base path)
endif
endif
ifeq (,$(filter libevent,$(PKGS)))
LIBEVENT_PAT:=	include/event2/event.h
ifdef LIBEVENT_BASE
LIBEVENT_FIND:=	$(wildcard $(LIBEVENT_BASE)/$(LIBEVENT_PAT))
else
LIBEVENT_FIND:=	$(wildcard \
		/opt/local/$(LIBEVENT_PAT) \
		/usr/local/$(LIBEVENT_PAT) \
		/usr/$(LIBEVENT_PAT))
endif
LIBEVENT_FOUND:=$(LIBEVENT_FIND:/$(LIBEVENT_PAT)=)
ifndef LIBEVENT_FOUND
$(error dependency 'libevent 2.x' not found; \
	install it or point LIBEVENT_BASE to base path)
endif
endif
ifeq (,$(filter check,$(TPKGS)))
CHECK_PAT:=	include/check.h
ifdef CHECK_BASE
CHECK_FIND:=	$(wildcard $(CHECK_BASE)/$(CHECK_PAT))
else
CHECK_FIND:=	$(wildcard \
		/opt/local/$(CHECK_PAT) \
		/usr/local/$(CHECK_PAT) \
		/usr/$(CHECK_PAT))
endif
CHECK_FOUND:=	$(CHECK_FIND:/$(CHECK_PAT)=)
ifndef CHECK_FOUND
CHECK_MISSING:=	1
endif
endif

ifdef OPENSSL_FOUND
PKG_CPPFLAGS+=	-I$(OPENSSL_FOUND)/include
PKG_LDFLAGS+=	-L$(OPENSSL_FOUND)/lib
PKG_LIBS+=	-lssl -lcrypto -lz
endif
ifdef LIBEVENT_FOUND
PKG_CPPFLAGS+=	-I$(LIBEVENT_FOUND)/include
PKG_LDFLAGS+=	-L$(LIBEVENT_FOUND)/lib
PKG_LIBS+=	-levent
endif
ifeq (,$(filter libevent_openssl,$(PKGS)))
PKG_LIBS+=	-levent_openssl
endif
ifeq (,$(filter libevent_pthreads,$(PKGS)))
PKG_LIBS+=	-levent_pthreads
endif
ifdef CHECK_FOUND
TPKG_CPPFLAGS+=	-I$(CHECK_FOUND)/include
TPKG_LDFLAGS+=	-L$(CHECK_FOUND)/lib
TPKG_LIBS+=	-lcheck
endif

ifneq (,$(strip $(PKGS)))
PKG_CFLAGS+=	$(shell $(PKGCONFIG) --cflags-only-other $(PKGS))
PKG_CPPFLAGS+=	$(shell $(PKGCONFIG) --cflags-only-I $(PKGS))
PKG_LDFLAGS+=	$(shell $(PKGCONFIG) --libs-only-L --libs-only-other $(PKGS))
PKG_LIBS+=	$(shell $(PKGCONFIG) --libs-only-l $(PKGS))
endif
ifneq (,$(strip $(TPKGS)))
TPKG_CFLAGS+=	$(shell $(PKGCONFIG) --cflags-only-other $(TPKGS))
TPKG_CPPFLAGS+=	$(shell $(PKGCONFIG) --cflags-only-I $(TPKGS))
TPKG_LDFLAGS+=	$(shell $(PKGCONFIG) --libs-only-L --libs-only-other $(TPKGS))
TPKG_LIBS+=	$(shell $(PKGCONFIG) --libs-only-l $(TPKGS))
endif

CPPDEFS+=	-D_GNU_SOURCE \
		-D"BNAME=\"$(TARGET)\"" -D"PNAME=\"$(PNAME)\"" \
		-D"VERSION=\"$(VERSION)\"" -D"BUILD_DATE=\"$(BUILD_DATE)\"" \
		-D"FEATURES=\"$(FEATURES)\"" -D"BUILD_INFO=\"$(BUILD_INFO)\""
CPPCHECKFLAGS+=	$(CPPDEFS)
FEATURES:=	$(sort $(FEATURES))

ifneq (ccc-analyzer,$(notdir $(CC)))
PKG_CPPFLAGS:=	$(subst -I,-isystem,$(PKG_CPPFLAGS))
TPKG_CPPFLAGS:=	$(subst -I,-isystem,$(TPKG_CPPFLAGS))
endif

CFLAGS+=	$(PKG_CFLAGS) \
		-std=c99 -Wall -Wextra -pedantic \
		-D_FORTIFY_SOURCE=2 -fstack-protector-all
CPPFLAGS+=	$(PKG_CPPFLAGS) $(CPPDEFS) $(FEATURES)
TCPPFLAGS+=	$(TPKG_CPPFLAGS)
LDFLAGS+=	$(PKG_LDFLAGS)
LIBS+=		$(PKG_LIBS)

ifneq ($(shell uname),Darwin)
CFLAGS+=	-pthread
LDFLAGS+=	-pthread
endif

export VERSION
export OPENSSL
export MKDIR
export WGET

all: version config $(TARGET)

version:
	@echo "$(PNAME) $(VERSION)"

config:
	@echo "via pkg-config: $(strip $(PKGS) $(TPKGS))"
ifdef OPENSSL_FOUND
	@echo "OPENSSL_BASE:   $(strip $(OPENSSL_FOUND))"
endif
ifdef LIBEVENT_FOUND
	@echo "LIBEVENT_BASE:  $(strip $(LIBEVENT_FOUND))"
endif
ifdef CHECK_FOUND
	@echo "CHECK_BASE:     $(strip $(CHECK_FOUND))"
endif
	@echo "Build options:  $(FEATURES)"
ifeq ($(shell uname),Darwin)
	@echo "OSX_VERSION:    $(OSX_VERSION)"
	@echo "XNU_VERSION:    $(XNU_VERSION)"
endif

$(TARGET): $(OBJS)
	$(CC) $(LDFLAGS) -o $@ $^ $(LIBS)

version.o: version.c version.h GNUmakefile $(VFILE) FORCE

%.t.o: %.t.c $(HDRS) GNUmakefile
ifdef CHECK_MISSING
	$(error unit test dependency 'check' not found; \
	install it or point CHECK_BASE to base path)
endif
	$(CC) -c $(CPPFLAGS) $(TCPPFLAGS) $(CFLAGS) $(TPKG_CFLAGS) -o $@ \
		-x c $<

%.o: %.c $(HDRS) GNUmakefile
	$(CC) -c $(CPPFLAGS) $(CFLAGS) -o $@ $<

test: $(TARGET).test
	$(RM) extra/pki/session.pem
	$(MAKE) -C extra/pki testreqs session
	./$(TARGET).test

$(TARGET).test: $(TOBJS)
	$(CC) $(LDFLAGS) $(TPKG_LDFLAGS) -o $@ $^ $(LIBS) $(TPKG_LIBS)

clean:
	$(RM) -f $(TARGET) *.o $(TARGET).test *.core *~
	$(RM) -rf *.dSYM

install: $(TARGET)
	test -d $(DESTDIR)$(PREFIX)/bin || $(MKDIR) -p $(DESTDIR)$(PREFIX)/bin
	test -d $(DESTDIR)$(PREFIX)/$(MANDIR)/man1 || \
		$(MKDIR) -p $(DESTDIR)$(PREFIX)/$(MANDIR)/man1
	$(INSTALL) -o 0 -g 0 -m 0755 $(TARGET) $(DESTDIR)$(PREFIX)/bin/
	$(INSTALL) -o 0 -g 0 -m 0644 $(TARGET).1 $(DESTDIR)$(PREFIX)/$(MANDIR)/man1/

deinstall:
	$(RM) -f $(DESTDIR)$(PREFIX)/bin/$(TARGET) $(DESTDIR)$(PREFIX)/$(MANDIR)/man1/$(TARGET).1

ifdef GITDIR
lint:
	$(CPPCHECK) $(CPPCHECKFLAGS) --force --enable=all --error-exitcode=1 .

mantest:
	$(RM) -f man1
	$(LN) -sf . man1
	$(MAN) -M . 1 $(TARGET)
	$(RM) man1

$(TARGET)-$(VERSION).1.txt: $(TARGET).1
	$(RM) -f man1
	$(LN) -sf . man1
	$(MAN) -M . 1 $(TARGET) | $(COL) -b >$@
	$(RM) man1

man: $(TARGET)-$(VERSION).1.txt

manclean:
	$(RM) -f $(TARGET)-*.1.txt

fetchdeps:
	$(WGET) -O- $(KHASH_URL) >khash.h
	#$(RM) -rf xnu/xnu-*
	$(MAKE) -C xnu fetch

dist: $(TARGET)-$(VERSION).tar.bz2 $(TARGET)-$(VERSION).tar.bz2.asc

%.asc: %
	$(GPG) -u $(GPGSIGNKEY) --armor --output $@ --detach-sig $<

$(TARGET)-$(VERSION).tar.bz2:
	$(MKDIR) -p $(TARGET)-$(VERSION)
	echo $(VERSION) >$(TARGET)-$(VERSION)/VERSION
	$(GIT) archive --prefix=$(TARGET)-$(VERSION)/ HEAD \
		>$(TARGET)-$(VERSION).tar
	$(TAR) -f $(TARGET)-$(VERSION).tar -r $(TARGET)-$(VERSION)/VERSION
	$(BZIP2) <$(TARGET)-$(VERSION).tar >$(TARGET)-$(VERSION).tar.bz2
	$(RM) $(TARGET)-$(VERSION).tar
	$(RM) -r $(TARGET)-$(VERSION)

disttest: $(TARGET)-$(VERSION).tar.bz2 $(TARGET)-$(VERSION).tar.bz2.asc
	$(GPG) --verify $<.asc $<
	$(BZIP2) -d < $< | $(TAR) -x -f -
	cd $(TARGET)-$(VERSION) && $(MAKE) && $(MAKE) test && ./$(TARGET) -V
	$(RM) -r $(TARGET)-$(VERSION)

distclean:
	$(RM) -f $(TARGET)-*.tar.bz2*

realclean: distclean manclean clean
	$(MAKE) -C extra/pki clean
endif

FORCE:

.PHONY: all config clean test lint install deinstall \
        mantest man manclean fetchdeps dist disttest distclean realclean
<|MERGE_RESOLUTION|>--- conflicted
+++ resolved
@@ -45,30 +45,13 @@
 ### Mac OS X header selection
 
 ifeq ($(shell uname),Darwin)
-<<<<<<< HEAD
 FEATURES+=	-DHAVE_DARWIN_LIBPROC
-ifeq ($(basename $(basename $(shell uname -r))),11)
-# Mac OS X Lion
-FEATURES+=	-DHAVE_PF
-PKG_CPPFLAGS+=	-I./xnu/10.7
-else ifeq ($(basename $(basename $(shell uname -r))),12)
-# Mac OS X Mountain Lion
-FEATURES+=	-DHAVE_PF
-PKG_CPPFLAGS+=	-I./xnu/10.8
-else ifeq ($(basename $(basename $(shell uname -r))),13)
-# Mac OS X Mavericks
-FEATURES+=	-DHAVE_PF
-PKG_CPPFLAGS+=	-I./xnu/10.9
-else ifeq ($(basename $(basename $(shell uname -r))),14)
-# Mac OS X Yosemite
-=======
 XNU_VERSION?=	$(shell uname -a|sed 's/^.*root:xnu-//g'|sed 's/~.*$$//')
 OSX_VERSION?=	$(shell sw_vers -productVersion)
 ifeq ($(wildcard xnu/xnu-$(XNU_VERSION)),)
 XNU_VERSION=	$(shell awk '/$(OSX_VERSION)$/ {print $2}' xnu/GNUmakefile)
 endif
 ifneq ($(wildcard xnu/xnu-$(XNU_VERSION)),)
->>>>>>> 2de17692
 FEATURES+=	-DHAVE_PF
 PKG_CPPFLAGS+=	-I./xnu/xnu-$(XNU_VERSION)
 BUILD_INFO+=	OSX:$(OSX_VERSION) XNU:$(XNU_VERSION)
