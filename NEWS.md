
<<<<<<< HEAD
### SSLsplit 0.4.10 2014-11-28
=======
### SSLsplit feature/privsep

-   Add signal SIGUSR1 to re-open long-living -l/-L log files (issue #52).
-   Introduce privilege separation architecture with privileged parent process
    and unprivileged child process; all files are now opened with the
    privileges of the user running SSLsplit; arguments to -S/-F are no longer
    relative to the chroot() if used with the -j option.

### SSLsplit master
>>>>>>> 43c0f57e

-   Add option -F to log to separate files with printf-style % directives,
    including process information for connections originating on the same
    system when also using -i (pull reqs #36, #53, #54, #55 by @landonf).
-   Add option -i to look up local process owning a connection for logging to
    connection log; initial support on Mac OS X (by @landonf) and FreeBSD.
-   Add option -r to force a specific SSL/TLS protocol version (issue #30).
-   Add option -R to disable specific SSL/TLS protocol versions (issue #30).
-   Disallow -u with pf proxyspecs on Mac OS X because Apple restricts
    ioctl(/dev/pf) to root even on an fd initially opened by root (issue #65).
-   Extend the certificate loading workaround for OpenSSL 1.0.0k and 1.0.1e
    also to OpenSSL 0.9.8y; fixes cert loading crash due to bug in in OpenSSL.
-   Extend Mac OS X pf support to Yosemite 10.10.1.
-   Fix startup memory leaks in key/cert loader (pull req #56 by @wjjensen).
-   Replace WANT_SSLV2_CLIENT and WANT_SSLV2_SERVER build knobs with a single
    WITH_SSLV2 build knob.
-   Minor bugfixes and improvements.


### SSLsplit 0.4.9 2014-11-03

-   Filter out HSTS response header to allow users to accept untrusted certs.
-   Build without SSLv2 support by default (issue #26).
-   Add primary group override (-m) when dropping privileges to an
    unprivileged user (pull req #35 by @landonf).
-   Support pf on Mac OS X 10.10 Yosemite and fix segmentation fault if
    no NAT engine is available (pull req #32 by @landonf).
-   Support DESTDIR and MANDIR in the build (pull req #34 by @swills).
-   No longer chroot() to /var/empty by default if run by root, in order to
    prevent breaking -S and sni proxyspecs (issue #21).
-   Load -t certificates before dropping privileges (issues #19 and #20).
-   Fix segmentation fault when using -t without a CA.
-   Minor bugfixes and improvements.


### SSLsplit 0.4.8 2014-01-15

-   Filter out Alternate-Protocol response header to suppress SPDY/QUIC.
-   Add experimental support for pf on Mac OS X 10.7+ (issue #15).
-   Also build ipfw NAT engine if pf is detected to support pf divert-to.
-   Unit tests (make test) no longer require Internet connectivity.
-   Always use SSL_MODE_RELEASE_BUFFERS when available, which lowers the per
    connection memory footprint significantly when using OpenSSL 1.0.0+.
-   Fix memory corruption after the certificate in the cache had to be updated
    during connection setup (issue #16).
-   Fix file descriptor leak in passthrough mode (-P) after SSL errors.
-   Fix OpenSSL data structures memory leak on certificate forgery.
-   Fix segmentation fault on connections without SNI hostname, caused by
    compilers optimizing away a NULL pointer check (issue #14).
-   Fix thread manager startup failure under some circumstances (issue #17).
-   Fix segmentation faults if thread manager fails to start (issue #10).


### SSLsplit 0.4.7 2013-07-02

-   Fix remaining threading issues in daemon mode.
-   Filter HPKP header lines from HTTP(S) response headers in order to prevent
    public key pinning based on draft-ietf-websec-key-pinning-06.
-   Add HTTP status code and content-length to connection log.


### SSLsplit 0.4.6 2013-06-03

-   Fix fallback to passthrough (-P) when no matching certificate is found
    for a connection (issue #9).
-   Work around segmentation fault when loading certificates caused by a bug
    in OpenSSL 1.0.0k and 1.0.1e.
-   Fix binding to ports < 1024 with default settings (issue #8).


### SSLsplit 0.4.5 2012-11-07

-   Add support for 2048 and 4096 bit Diffie-Hellman.
-   Fix syslog error messages (issue #6).
-   Fix threading issues in daemon mode (issue #5).
-   Fix address family check in netfilter NAT lookup (issue #4).
-   Fix build on recent glibc systems (issue #2).
-   Minor code and build process improvements.


### SSLsplit 0.4.4 2012-05-11

-   Improve OCSP denial for GET based OCSP requests.
-   Default elliptic curve is now 'secp160r2' for better ECDH performance.
-   More user-friendly handling of -c, -k and friends.
-   Unit test source code renamed from *.t to *.t.c to prevent them from being
    misdetected as perl instead of c by Github et al.
-   Minor bugfixes.


### SSLsplit 0.4.3 2012-04-22

-   Add generic OCSP denial (-O).  OCSP requests transmitted over HTTP or HTTPS
    are recognized and denied with OCSP tryLater(3) responses.
-   Minor bugfixes.


### SSLsplit 0.4.2 2012-04-13

-   First public release.

<|MERGE_RESOLUTION|>--- conflicted
+++ resolved
@@ -1,8 +1,5 @@
 
-<<<<<<< HEAD
-### SSLsplit 0.4.10 2014-11-28
-=======
-### SSLsplit feature/privsep
+### SSLsplit develop
 
 -   Add signal SIGUSR1 to re-open long-living -l/-L log files (issue #52).
 -   Introduce privilege separation architecture with privileged parent process
@@ -10,8 +7,7 @@
     privileges of the user running SSLsplit; arguments to -S/-F are no longer
     relative to the chroot() if used with the -j option.
 
-### SSLsplit master
->>>>>>> 43c0f57e
+### SSLsplit 0.4.10 2014-11-28
 
 -   Add option -F to log to separate files with printf-style % directives,
     including process information for connections originating on the same
